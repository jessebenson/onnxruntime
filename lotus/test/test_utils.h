--- conflicted
+++ resolved
@@ -23,11 +23,7 @@
             {
                 LOTUS_ENFORCE(graph);
                 return std::make_shared<ExecutionFrame>(
-<<<<<<< HEAD
                     //graph,
-=======
-                    graph,
->>>>>>> e33f19ca
                     std::unordered_map<std::string, MLValue>{},
                     std::vector<std::string>{},
                     session_state);
@@ -79,17 +75,10 @@
             }
         };
 
-<<<<<<< HEAD
-        #define CREATE_NODE(op_name, inputs, outputs)                                           \
-          LotusIR::Model model("test");                                                     \
-          LotusIR::Graph* graph = model.MainGraph();                                        \
-          graph->AddNode("node1", #op_name, #op_name, inputs, outputs);      \
-=======
         #define CREATE_NODE(op_name, inputs, outputs)                       \
           LotusIR::Model model("test");                                     \
           LotusIR::Graph* graph = model.MainGraph();                        \
           graph->AddNode("node1", op_name, op_name, inputs, outputs);       \
->>>>>>> e33f19ca
           LotusIR::Node* node = graph->GetNode(graph->NumberOfNodes() - 1);
     }
 }
