--- conflicted
+++ resolved
@@ -11,11 +11,7 @@
             LotusIR::NodeArg input_def("X", &tensor_float), output_def("Y", &tensor_float);
             std::vector<LotusIR::NodeArg*> input_defs{ &input_def };
             std::vector<LotusIR::NodeArg*> output_defs{ &output_def };
-<<<<<<< HEAD
-            CREATE_NODE(Clip, input_defs, output_defs);
-=======
             CREATE_NODE("Clip", input_defs, output_defs);
->>>>>>> e33f19ca
             
             EXPECT_TRUE(node->AddAttribute("min", -10.0f));
             EXPECT_TRUE(node->AddAttribute("max", 10.0f));
@@ -30,10 +26,7 @@
             std::vector<float> expected_vals = { 10.0f, 4.4f, 10.0f, -1.3f, 3.5f, 10.0f, -5.4f, 9.3f, 10.0f };
 
             SessionState state;
-<<<<<<< HEAD
             state.Init(graph);
-=======
->>>>>>> e33f19ca
             auto frame = TestUtils::CreateSingleNodeCPUExecutionFrame(graph, state);
             auto status = TestUtils::PrepareIthInput<float>(*node, 0, frame, dims, &input_vals);
             EXPECT_TRUE(status.IsOK());
