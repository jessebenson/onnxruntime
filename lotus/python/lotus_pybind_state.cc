--- conflicted
+++ resolved
@@ -1,29 +1,27 @@
-#include <iterator>
-#include <memory>
-
-#include <pybind11/iostream.h>
-#include <pybind11/pybind11.h>
-#include <pybind11/stl.h>
+#include "lotus_pybind_mlvalue.h"
 
 #define NPY_NO_DEPRECATED_API NPY_1_7_API_VERSION
 #define PY_ARRAY_UNIQUE_SYMBOL lotus_python_ARRAY_API
 #include <numpy/arrayobject.h>
 
-#include "core/common/logging/logging.h"
-#include "core/common/logging/sinks/clog_sink.h"
-#include "core/common/logging/sinks/cerr_sink.h"
-#include "core/framework/allocatormgr.h"
-#include "core/framework/environment.h"
-#include "core/framework/execution_provider.h"
-#include "core/framework/ml_value.h"
+#include "core/session/inference_session.h"
 #include "core/graph/graph.h"
-#include "core/session/inference_session.h"
-#include "core/providers/provider_factories.h"
+#if USE_MKLDNN
+#include "core/providers/mkldnn/mkldnn_execution_provider.h"
+#endif
+#include "core/providers/cpu/cpu_execution_provider.h"
 
 #if defined(_MSC_VER)
 #pragma warning(disable : 4267 4996 4503 4003)
 #endif  // _MSC_VER
 
+#include <iterator>
+
+
+#if defined(_MSC_VER)
+#pragma warning(disable : 4267 4996 4503 4003)
+#endif  // _MSC_VER
+
 using namespace std;
 namespace lotus {
 namespace python {
@@ -32,59 +30,6 @@
 using namespace Lotus;
 using namespace Lotus::Logging;
 
-int LotusTensorToNumpyType(const MLDataType& tensor_type) {
-  static std::map<MLDataType, int> type_map{
-      {DataTypeImpl::GetType<bool>(), NPY_BOOL},
-      {DataTypeImpl::GetType<float>(), NPY_FLOAT},
-      {DataTypeImpl::GetType<double>(), NPY_DOUBLE},
-      {DataTypeImpl::GetType<int32_t>(), NPY_INT},
-      {DataTypeImpl::GetType<int8_t>(), NPY_INT8},
-      {DataTypeImpl::GetType<uint8_t>(), NPY_UINT8},
-      {DataTypeImpl::GetType<int16_t>(), NPY_INT16},
-      {DataTypeImpl::GetType<uint16_t>(), NPY_UINT16},
-      {DataTypeImpl::GetType<int64_t>(), NPY_LONGLONG},
-      {DataTypeImpl::GetType<uint64_t>(), NPY_ULONGLONG},
-      {DataTypeImpl::GetType<std::string>(), NPY_OBJECT},
-  };
-
-  const auto it = type_map.find(tensor_type);
-  if (it == type_map.end()) {
-    throw std::runtime_error("No corresponding Numpy type for Tensor Type.");
-  } else {
-    return it->second;
-  }
-}
-
-const MLDataType& NumpyToLotusTensorType(int numpy_type) {
-  static std::map<int, MLDataType> type_map{
-      {NPY_BOOL, DataTypeImpl::GetType<bool>()},
-      {NPY_FLOAT, DataTypeImpl::GetType<float>()},
-      {NPY_DOUBLE, DataTypeImpl::GetType<double>()},
-      {NPY_INT, DataTypeImpl::GetType<int32_t>()},
-      {NPY_INT8, DataTypeImpl::GetType<int8_t>()},
-      {NPY_UINT8, DataTypeImpl::GetType<uint8_t>()},
-      {NPY_INT16, DataTypeImpl::GetType<int16_t>()},
-      {NPY_UINT16, DataTypeImpl::GetType<uint16_t>()},
-      {NPY_LONG,
-       sizeof(long) == sizeof(int) ? DataTypeImpl::GetType<int32_t>()
-                                   : DataTypeImpl::GetType<int64_t>()},
-      {NPY_LONGLONG, DataTypeImpl::GetType<int64_t>()},
-      {NPY_ULONGLONG, DataTypeImpl::GetType<uint64_t>()},
-      {NPY_UNICODE, DataTypeImpl::GetType<std::string>()}};
-
-  if (numpy_type == NPY_STRING) {
-    throw std::runtime_error("Please use np.unicode for strings.");
-  }
-
-  const auto it = type_map.find(numpy_type);
-  if (it == type_map.end()) {
-    throw std::runtime_error("Numpy_type " + std::to_string(numpy_type) +
-                             " can't be converted to MLDataType.");
-  } else {
-    return it->second;
-  }
-}
-
 static AllocatorPtr& GetAllocator() {
   static AllocatorPtr alloc = std::make_shared<CPUAllocator>();
   return alloc;
@@ -93,193 +38,6 @@
 static const SessionOptions& GetDefaultCPUSessionOptions() {
   static SessionOptions so;
   return so;
-}
-
-bool PyObjectCheck_Array(PyObject *o) {
-  return PyObject_HasAttrString(o, "__array_finalize__");
-}
-
-void CreateTensorMLValue(AllocatorPtr alloc, PyArrayObject* pyObject, MLValue* p_mlvalue) {
-  PyArrayObject* darray = PyArray_GETCONTIGUOUS(pyObject);
-  if (darray == NULL) {
-    throw std::runtime_error("The object must be a contiguous array.");
-  }
-  bool dref = false;
-  try {
-    const int npy_type = PyArray_TYPE(darray);
-
-    // numpy requires long int as its dims.
-    int ndim = PyArray_NDIM(darray);
-    npy_intp* npy_dims = PyArray_DIMS(darray);
-    std::vector<int64_t> dims;
-    for (int i = 0; i < ndim; ++i) {
-      dims.push_back(npy_dims[i]);
-    }
-
-    TensorShape shape(dims);
-    auto element_type = NumpyToLotusTensorType(npy_type);
-    void* buffer = alloc->Alloc(element_type->Size() * shape.Size());
-
-    if (npy_type != NPY_UNICODE) {
-      memcpy(buffer, static_cast<void*>(PyArray_DATA(darray)), element_type->Size() * shape.Size());
-    }
-
-    std::unique_ptr<Tensor> p_tensor = std::make_unique<Tensor>(element_type,
-                                                                shape,
-                                                                static_cast<void*>(buffer),
-                                                                alloc->Info(), alloc);
-
-    if (npy_type == NPY_UNICODE) {
-      // Copy string data which needs to be done after Tensor is allocated.
-      std::string* dst = static_cast<std::string*>(buffer);
-      auto item_size = PyArray_ITEMSIZE(darray);
-      auto num_chars = item_size / PyUnicode_4BYTE_KIND;
-      char* src = static_cast<char*>(PyArray_DATA(darray));
-      for (int i = 0; i < shape.Size(); i++, src += item_size) {
-        // Python unicode strings are assumed to be USC-4. Lotus strings are stored as UTF-8.
-        dst[i] = PyUnicode_AsUTF8(PyUnicode_FromKindAndData(PyUnicode_4BYTE_KIND, src, num_chars));
-      }
-    }
-
-    p_mlvalue->Init(p_tensor.release(),
-                    DataTypeImpl::GetType<Tensor>(),
-                    DataTypeImpl::GetType<Tensor>()->GetDeleteFunc());
-  } catch (...) {
-    if (!dref) {
-      Py_XDECREF(darray);
-      dref = true;
-    }
-
-    // allocator should be able to gc the memory created by it.
-    // ...
-
-    throw;
-  }
-
-  if (!dref) {
-    Py_XDECREF(darray);
-  }
-}
-
-void CreateMapMLValue_MapStringToDouble(Py_ssize_t& pos, PyObject*& key,
-                                        PyObject* iterator, PyObject* item, PyObject*& value,
-                                        AllocatorPtr alloc, MLValue* p_mlvalue) {
-  PyObject* pStr;
-  std::string cstr;
-
-  void* buffer = alloc->Alloc(DataTypeImpl::GetType<VectorMapStringToFloat>()->Size());
-  VectorMapStringToFloat* dst = static_cast<VectorMapStringToFloat*>(buffer);
-  int index = 0;
-
-  do {
-    do {
-      pStr = PyObject_Str(key);
-      cstr = py::reinterpret_borrow<py::str>(pStr);
-      Py_XDECREF(pStr);
-
-      if (PyFloat_Check(value)) {
-        (*dst)[index][cstr] = (float)PyFloat_AS_DOUBLE(value);
-      } else if (PyNumber_Check(value)){
-        (*dst)[index][cstr] = (float)PyFloat_AsDouble(value);
-      } else {
-        PyObject* pType = PyObject_Type(value);
-        pStr = PyObject_Str(pType);
-        py::str spyType = py::reinterpret_borrow<py::str>(pStr);
-        std::string sType = spyType;
-        Py_XDECREF(pType);
-        Py_XDECREF(pStr);
-        throw std::runtime_error(std::string("Dictionary must have numbers as value (not ") + sType +
-                                 std::string(")"));
-      }
-
-    } while (PyDict_Next(item, &pos, &key, &value));
-
-    Py_DECREF(item);
-    ++index;
-    item = PyIter_Next(iterator);
-  } while (item != NULL);
-  p_mlvalue->Init(buffer, DataTypeImpl::GetType<VectorMapStringToFloat>(),
-                  DataTypeImpl::GetType<VectorMapStringToFloat>()->GetDeleteFunc());
-}
-
-void CreateMapMLValue(PyObject* iterator, PyObject* item, AllocatorPtr alloc, MLValue* p_mlvalue) {
-  // CreateMapMLValue is called by CreateGenericTerableMLValue which ensures
-  // item is a dictionary, no need to check type again.
-  // Onnxmltools only uses dictionaries with vector as key type.
-  // Lotus converts that into a map<string[1], ...>.
-  // We assumes that two conditions hold or the following code
-  // raises an exception. That also relies on the fact the conversion
-  // from an array of int into string happens the same in onnxmltools
-  // and the following code (meaning option int64_vocabulary is never used).
-
-  PyObject *key, *value;
-  Py_ssize_t pos = 0;
-
-  if (PyDict_Next(item, &pos, &key, &value)) {
-    if (PyFloat_Check(value)) {
-      CreateMapMLValue_MapStringToDouble(pos, key, value, iterator, item, alloc, p_mlvalue);
-    } else {
-      PyObject* pType = PyObject_Type(value);
-      PyObject* pStr = PyObject_Str(pType);
-      py::str spyType = py::reinterpret_borrow<py::str>(pStr);
-      std::string sType = spyType;
-      Py_XDECREF(pType);
-      Py_XDECREF(pStr);
-      throw std::runtime_error(std::string("Unable convert object of type ") + sType +
-                               std::string(" into a tensor."));
-    }
-  } else {
-    throw std::runtime_error("Size of dictionary is empty, unable to run the prediction.");
-  }
-}
-
-void CreateGenericIterableMLValue(PyObject* iterator, AllocatorPtr alloc, MLValue* p_mlvalue) {
-  PyObject* item;
-  MLValue ml_value;
-  item = PyIter_Next(iterator);
-  if (item == NULL) {
-    throw std::runtime_error("Inputs must not be empty.");
-  }
-  if (PyObjectCheck_Array(item)){
-    PyObject* pType = PyObject_Type(item);
-    PyObject* pStr = PyObject_Str(pType);
-    py::str spyType = py::reinterpret_borrow<py::str>(pStr);
-    std::string sType = spyType;
-    Py_XDECREF(pType);
-    Py_XDECREF(pStr);
-    throw std::runtime_error("Iterable of " + sType + " should be given as array");
-  } else {
-    // We expect a dictionary.
-    if (!PyDict_Check(item)) {
-      throw std::runtime_error("Input must be a list of dictionaries or a single numpy array.");
-    }
-    CreateMapMLValue(iterator, item, alloc, p_mlvalue);
-  }
-  // Should we check this: if (PyErr_Occurred()) { }
-}
-
-void CreateGenericMLValue(AllocatorPtr alloc, py::object& value, MLValue* p_mlvalue) {
-  if (PyObjectCheck_Array(value.ptr())){
-    // The most frequent case: input comes as an array.
-    PyArrayObject* arr = reinterpret_cast<PyArrayObject*>(value.ptr());
-    CreateTensorMLValue(alloc, arr, p_mlvalue);
-  } else {
-    auto iterator = PyObject_GetIter(value.ptr());
-    if (iterator == NULL) {
-      // The pype cannot be handled.
-      PyObject* pType = PyObject_Type(value.ptr());
-      PyObject* pStr = PyObject_Str(pType);
-      py::str spyType = py::reinterpret_borrow<py::str>(pStr);
-      std::string sType = spyType;
-      Py_XDECREF(pType);
-      Py_XDECREF(pStr);
-      throw std::runtime_error(std::string("Unable to handle object of type ") + sType);
-    }
-    // We assume the object is iterable.
-    // iterator should not be NULL due to previous test.
-    CreateGenericIterableMLValue(iterator, alloc, p_mlvalue);
-    Py_DECREF(iterator);
-  }
 }
 
 template <typename T>
@@ -376,20 +134,24 @@
   }
 };
 
-void InitializeSession(InferenceSession* sess, Common::Status status) {
+void InitializeSession(InferenceSession* sess) {
+#ifdef USE_CUDA
+  CUDAExecutionProviderInfo cuda_pi;
+  status = sess->RegisterExecutionProvider(CreateCUDAExecutionProvider(cuda_pi));
   if (!status.IsOK()) {
     throw std::runtime_error(status.ToString().c_str());
   }
+#endif
 
 #ifdef USE_MKLDNN
-  MKLDNNExecutionProviderInfo epi;
-  status = sess->RegisterExecutionProvider(std::make_unique<MKLDNNExecutionProvider>(epi));
+  CPUExecutionProviderInfo mkldnn_pi;
+  status = sess->RegisterExecutionProvider(CreateMKLDNNExecutionProvider(mkldnn_pi));
   if (!status.IsOK()) {
     throw std::runtime_error(status.ToString().c_str());
   }
 #endif
-  CPUExecutionProviderInfo cpu_epi;
-  status = sess->RegisterExecutionProvider(std::make_unique<CPUExecutionProvider>(cpu_epi));
+  CPUExecutionProviderInfo cpu_pi;
+  auto status = sess->RegisterExecutionProvider(CreateBasicCPUExecutionProvider(cpu_pi));
   if (!status.IsOK()) {
     throw std::runtime_error(status.ToString().c_str());
   }
@@ -398,7 +160,7 @@
   if (!status.IsOK()) {
     throw std::runtime_error(status.ToString().c_str());
   }
-}
+}  // namespace python
 
 void addGlobalMethods(py::module& m) {
   m.def("get_session_initializer", &SessionObjectInitializer::Get, "Return a default session object initializer.");
@@ -473,63 +235,41 @@
   py::class_<InferenceSession>(m, "InferenceSession", R"pbdoc(This is the main class used to run a model)pbdoc")
       .def(py::init<SessionObjectInitializer, SessionObjectInitializer>())
       .def(py::init<SessionOptions, SessionObjectInitializer>())
-#if (!NDEBUG)
-      .def("load_model_no_init", [](InferenceSession* sess, const std::string& path) {
-        auto status = sess->Load(path);
-<<<<<<< HEAD
-      },
-           py::arg("verbose") = false, R"pbdoc(Loads a model saved in ONNX format, this is only available in debug mode
-									         to skip the validation and the initialisation in case this one fails.)pbdoc")
-#endif
       .def("load_model", [](InferenceSession* sess, const std::string& path) {
         auto status = sess->Load(path);
-        InitializeSession(sess, status);
+        if (!status.IsOK()) {
+          throw std::runtime_error(status.ToString().c_str());
+        }
+        InitializeSession(sess);
       },
            R"pbdoc(Loads a model saved in ONNX format.)pbdoc")
       .def("read_bytes", [](InferenceSession* sess, const py::bytes& serializedModel) {
         std::istringstream buffer(serializedModel);
         auto status = sess->Load(buffer);
-        InitializeSession(sess, status);
+        if (!status.IsOK()) {
+          throw std::runtime_error(status.ToString().c_str());
+        }
+        InitializeSession(sess);
       },
            R"pbdoc(Loads a model serialized in ONNX format.)pbdoc")
-=======
-
-        if (!status.IsOK()) {
-          throw std::runtime_error(status.ToString().c_str());
-        }
-
-#ifdef USE_CUDA
-        CUDAExecutionProviderInfo cuda_pi;
-        status = sess->RegisterExecutionProvider(CreateCUDAExecutionProvider(cuda_pi));
-        if (!status.IsOK()) {
-          throw std::runtime_error(status.ToString().c_str());
-        }
-#endif
-
-#ifdef USE_MKLDNN
-        CPUExecutionProviderInfo mkldnn_pi;
-        status = sess->RegisterExecutionProvider(CreateMKLDNNExecutionProvider(mkldnn_pi));
-        if (!status.IsOK()) {
-          throw std::runtime_error(status.ToString().c_str());
-        }
-#endif
-        CPUExecutionProviderInfo cpu_pi;
-        status = sess->RegisterExecutionProvider(CreateBasicCPUExecutionProvider(cpu_pi));
-        if (!status.IsOK()) {
-          throw std::runtime_error(status.ToString().c_str());
-        }
-
-        status = sess->Initialize();
-        if (!status.IsOK()) {
-          throw std::runtime_error(status.ToString().c_str());
-        }
-      })
->>>>>>> d98bf375
       .def("run", [](InferenceSession* sess, std::vector<std::string> output_names, std::map<std::string, py::object> pyfeeds, RunOptions* run_options = nullptr) -> std::vector<py::object> {
         NameMLValMap feeds;
         for (auto _ : pyfeeds) {
           MLValue ml_value;
           CreateGenericMLValue(GetAllocator(), _.second, &ml_value);
+          if (PyErr_Occurred()) {
+            PyObject *ptype, *pvalue, *ptraceback;
+            PyErr_Fetch(&ptype, &pvalue, &ptraceback);
+
+            PyObject* pStr = PyObject_Str(ptype);
+            std::string sType = py::reinterpret_borrow<py::str>(pStr);
+            Py_XDECREF(pStr);
+            pStr = PyObject_Str(pvalue);
+            sType += ": ";
+            sType += py::reinterpret_borrow<py::str>(pStr);
+            Py_XDECREF(pStr);
+            throw std::runtime_error(sType);
+          }
           feeds.insert(std::make_pair(_.first, ml_value));
         }
 
@@ -543,7 +283,8 @@
         }
 
         if (!status.IsOK()) {
-          throw std::runtime_error(status.ToString().c_str());
+          auto mes = status.ToString();
+          throw std::runtime_error(mes.c_str());
         }
 
         std::vector<py::object> rfetch;
