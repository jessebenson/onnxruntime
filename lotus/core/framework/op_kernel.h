--- conflicted
+++ resolved
@@ -11,123 +11,6 @@
 namespace Lotus {
     class OpKernelContext;
 
-<<<<<<< HEAD
-  class OpKernelContext;
-  
-  class OpKernelInfo
-  {
-  public:
-    explicit OpKernelInfo(const LotusIR::Node& node)
-      : m_node(node) {}
-
-    //Get a single attribute
-    template<typename T>
-    Status GetAttr(const std::string& name, T* value) const;
-
-    //Get repeated attributes
-    template<typename T>
-    Status GetAttrs(const std::string& name, std::vector<T>& values) const;
-            
-    const LotusIR::Node& OpDef() const { return m_node; }
-
-    AllocatorInfo* GetAllocatorInfo();
-
-  private:
-    const LotusIR::Node& m_node;
-  };
-
-  class OpKernel {
-  public:
-      typedef std::function<void()> DoneCallback;
-
-      explicit OpKernel(OpKernelInfo* info)
-          : m_node(info->OpDef()),
-          m_alloc(info->GetAllocatorInfo()) {
-          m_input_start_index.resize(m_node.InputArgCount().size());
-          size_t index = 0;
-          for (size_t i = 0; i < m_input_start_index.size(); i++) {
-              m_input_start_index[i] = index;
-              index += m_node.InputArgCount()[i];
-          }
-      }
-
-      // The total number of inputs.
-      size_t num_inputs() const
-      {
-          return m_node.InputDefs().size();
-      }
-
-      // The total number of outputs.    
-      size_t num_outputs() const
-      {
-          return m_node.OutputDefs().size();
-      }
-
-      // Starting index for the i-th input argument.
-      size_t input_start_index(int arg_index) const
-      {
-          return m_input_start_index[arg_index];
-      }
-
-      // The number of inputs for the i-th input argument.
-      size_t input_size(int arg_index) const
-      {
-          return m_node.InputArgCount()[arg_index];
-      }
-
-      virtual void Compute(OpKernelContext* context) = 0;
-      virtual void ComputeAsync(OpKernelContext* context, DoneCallback done) {
-          UNUSED_PARAMETER(context);
-          UNUSED_PARAMETER(done);
-          LOTUS_NOT_IMPLEMENTED;
-      }
-
-      const AllocatorInfo& allocator() { return *m_alloc; }
-
-  private:
-      AllocatorInfo* m_alloc;
-      const LotusIR::Node& m_node;
-      std::vector<size_t> m_input_start_index;
-  };
-
-
-  class OpKernelContext {
-  public:
-      typedef std::unordered_map<std::string, size_t> ArgMap;
-
-      explicit OpKernelContext(const LotusIR::Node& node, OpKernel* kernel,
-          ExecutionFrame* frame)
-          : m_kernel(kernel),
-          m_execution_frame(frame)
-      {
-          arg_start_index = frame->get_first_arg(node);
-      }
-
-      ~OpKernelContext() {};
-
-      template<typename T>
-      const T* Input(int index) const {
-          return m_execution_frame->GetInput<T>(arg_start_index + index);
-      }
-
-      template<typename T>
-      T* Output(int index) {
-          auto output_arg_index = arg_start_index + static_cast<int>(m_kernel->num_inputs()) + index;
-          return m_execution_frame->GetOutput<T>(output_arg_index);
-      }
-
-      // In the case that memory allocation has not been done for an output tensor,
-      // The memory allocation will be done on-the-fly with given tensor shape.
-      Tensor* Output(int index, const TensorShape& shape);
-
-  private:
-      ExecutionFrame* m_execution_frame = nullptr;
-      OpKernel* m_kernel = nullptr;
-
-      // The argument starting index in ExecutionFrame.
-      int arg_start_index = -1;
-  };
-=======
     class OpKernelInfo
     {
     public:
@@ -225,7 +108,5 @@
         // The argument starting index in ExecutionFrame.
         int arg_start_index_ = -1;
     };
->>>>>>> 77700723
-
 }
 #endif  // CORE_FRAMEWORK_OP_KERNEL_H