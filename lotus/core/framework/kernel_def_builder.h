--- conflicted
+++ resolved
@@ -6,10 +6,7 @@
 
 #include "core/framework/data_types.h"
 #include "core/framework/op_kernel.h"
-<<<<<<< HEAD
-=======
 #include "core/common/common.h"
->>>>>>> 4fb0ada7
 
 namespace Lotus
 {
@@ -49,17 +46,8 @@
   };
 
   struct KernelCreateInfo {
-<<<<<<< HEAD
-    KernelDef* kernel_def;
-    KernelCreateFn kernel_create_fn;
-    
-    ~KernelCreateInfo() {
-      delete kernel_def;
-    }
-=======
     std::unique_ptr<KernelDef> kernel_def;
     KernelCreateFn kernel_create_fn;
->>>>>>> 4fb0ada7
   };
     
   typedef std::unordered_multimap<std::string, KernelCreateInfo> KernelRegistry;
@@ -69,24 +57,15 @@
     return kernel_registry;
   }
 
-<<<<<<< HEAD
-  std::unique_ptr<OpKernel> CreateOpKernel(const std::string& opId, OpKernelInfo* op_kernel_info) {
-=======
   const KernelCreateInfo* GetOpKernelCreateInfoFromRegistry(const std::string& opId) {
->>>>>>> 4fb0ada7
     KernelRegistry& kr = GlobalKernelRegistry();
     auto it = kr.find(opId);
     if (it == kr.end()) {
       return nullptr;
     }
 
-<<<<<<< HEAD
-    KernelCreateInfo& kernel_create_info = it->second;
-    return std::unique_ptr<OpKernel>(kernel_create_info.kernel_create_fn(op_kernel_info));
-=======
     const KernelCreateInfo& kernel_create_info = it->second;
     return &kernel_create_info;
->>>>>>> 4fb0ada7
   }
 
   class KernelDefBuilder {
@@ -169,12 +148,8 @@
     }
   
   private:
-<<<<<<< HEAD
-    std::unique_ptr<KernelDef> kernel_def_;   // not owned.
-=======
     std::unique_ptr<KernelDef> kernel_def_; // owned only until Build() is invoked.
     LOTUS_DISALLOW_COPY_ASSIGN_AND_MOVE(KernelDefBuilder);    
->>>>>>> 4fb0ada7
   };
 }
 
