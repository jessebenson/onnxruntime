--- conflicted
+++ resolved
@@ -52,7 +52,6 @@
   return exec_provider_set_.exec_providers;
 }
 
-<<<<<<< HEAD
 void SessionState::SetExecutionPlan(std::unique_ptr<SequentialExecutionPlan> p_seq_exec_plan) {
   p_seq_exec_plan_ = std::move(p_seq_exec_plan);
 }
@@ -61,8 +60,6 @@
   return p_seq_exec_plan_.get();
 }
 
-}
-=======
 void SessionState::AddMLValueNameIdx(const std::string& name, int idx) {
   int idx_ret;
   Common::Status status = GetMLValueIdx(name, &idx_ret);
@@ -98,5 +95,4 @@
   return mlvalue_max_idx_;
 }
 
-}  // namespace Lotus
->>>>>>> 63aee7ca
+}  // namespace Lotus