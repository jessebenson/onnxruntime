#ifndef LOTUS_CORE_FRAMEWORK_SESSION_STATE_H_
#define LOTUS_CORE_FRAMEWORK_SESSION_STATE_H_

#include <memory>
#include <mutex>
#include <unordered_map>
#include <vector>

#include "core/framework/execution_provider.h"
#include "core/framework/op_kernel.h"
#include "core/graph/graph.h"
<<<<<<< HEAD
#include "core/framework/execution_provider.h"
#include "core/framework/allocation_planner.h"

namespace Lotus {
  class SessionState {
  public:
    SessionState() = default;
    
    SessionState(int num_nodes): session_kernels_(num_nodes) {
      // TODO Dummy constructor for now to add a basic test.
    }
    
    void Init(const LotusIR::Graph* graph);

    const LotusIR::Graph* GetGraph() const;

    // kernels
    OpKernel* GetKernel(LotusIR::NODEINDEX node_id) const;
    void AddKernel(LotusIR::NODEINDEX node_id, std::unique_ptr<OpKernel> p_kernel);
    const std::vector<unique_ptr<OpKernel>>& GetKernelVector() const;

    // exec providers
    IExecutionProvider* GetExecutionProvider(const std::string& provider_id) const;
    void AddExecutionProvider(const std::string& provider_id,
                              std::unique_ptr<IExecutionProvider> exec_provider);
    const std::vector<std::unique_ptr<IExecutionProvider>>& GetExecutionProviders() const;

    // execution plan
    void SetExecutionPlan(std::unique_ptr<SequentialExecutionPlan> p_seq_exec_plan);
    const SequentialExecutionPlan* GetExecutionPlan() const;

   private:
    // cache of the constructed kernels to avoid spending construction
    // time per executor
    std::vector<unique_ptr<OpKernel>> session_kernels_;
    const LotusIR::Graph* p_graph_ = nullptr; // owned by the Model inside an InferenceSession

    struct ExecutionProviderSet {
      std::vector<std::unique_ptr<IExecutionProvider>> exec_providers;
      std::unordered_map<std::string, size_t> provider_idx_map;  // for fast lookup.
    };

    ExecutionProviderSet exec_provider_set_;
    std::unique_ptr<SequentialExecutionPlan> p_seq_exec_plan_ = nullptr;
    
    // TODO add more
=======

namespace Lotus {
// SessionState should be modified by the inference session class only.
// It is supposed to be passed by const-ref only to all the executors.
class SessionState {
 public:
  SessionState() = default;

  SessionState(int num_nodes) : session_kernels_(num_nodes) {
    // TODO Dummy constructor for now to add a basic test.
  }

  // graph
  void SetGraph(const LotusIR::Graph* graph);
  const LotusIR::Graph* GetGraph() const;

  // kernels
  OpKernel* GetKernel(LotusIR::NODEINDEX node_id) const;
  void AddKernel(LotusIR::NODEINDEX node_id, std::unique_ptr<OpKernel> p_kernel);
  const std::vector<unique_ptr<OpKernel>>& GetKernelVector() const;

  // exec providers
  IExecutionProvider* GetExecutionProvider(const std::string& provider_id) const;
  void AddExecutionProvider(const std::string& provider_id, std::unique_ptr<IExecutionProvider> exec_provider);
  const std::vector<std::unique_ptr<IExecutionProvider>>& GetExecutionProviders() const;

  // MLValueName idx map
  void AddMLValueNameIdx(const std::string& name, int idx);
  Common::Status GetMLValueIdx(const std::string& name, int* idx) const;
  size_t GetNumMLValues() const;
  int GetMaxMLValueIdx() const;

 private:
  // cache of the constructed kernels to avoid spending construction
  // time per executor
  std::vector<unique_ptr<OpKernel>> session_kernels_;
  const LotusIR::Graph* p_graph_ = nullptr;  // owned by the Model inside an InferenceSession

  struct ExecutionProviderSet {
    std::vector<std::unique_ptr<IExecutionProvider>> exec_providers;
    std::unordered_map<std::string, size_t> provider_idx_map;  // this merely exists to facilitate fast lookup
>>>>>>> 63aee7ca
  };
  ExecutionProviderSet exec_provider_set_;
  std::unordered_map<std::string, int> mlvalue_name_idx_map_;
  int mlvalue_max_idx_ = 0;

  // TODO add more
};
}  // namespace Lotus

#endif  // LOTUS_CORE_FRAMEWORK_SESSION_STATE_H_<|MERGE_RESOLUTION|>--- conflicted
+++ resolved
@@ -9,21 +9,21 @@
 #include "core/framework/execution_provider.h"
 #include "core/framework/op_kernel.h"
 #include "core/graph/graph.h"
-<<<<<<< HEAD
-#include "core/framework/execution_provider.h"
 #include "core/framework/allocation_planner.h"
 
 namespace Lotus {
+  // SessionState should be modified by the inference session class only.
+  // It is supposed to be passed by const-ref only to all the executors.
   class SessionState {
-  public:
+ public:
     SessionState() = default;
-    
-    SessionState(int num_nodes): session_kernels_(num_nodes) {
+
+ SessionState(int num_nodes) : session_kernels_(num_nodes) {
       // TODO Dummy constructor for now to add a basic test.
     }
-    
-    void Init(const LotusIR::Graph* graph);
 
+    // graph
+    void SetGraph(const LotusIR::Graph* graph);
     const LotusIR::Graph* GetGraph() const;
 
     // kernels
@@ -33,79 +33,37 @@
 
     // exec providers
     IExecutionProvider* GetExecutionProvider(const std::string& provider_id) const;
-    void AddExecutionProvider(const std::string& provider_id,
-                              std::unique_ptr<IExecutionProvider> exec_provider);
+    void AddExecutionProvider(const std::string& provider_id, std::unique_ptr<IExecutionProvider> exec_provider);
     const std::vector<std::unique_ptr<IExecutionProvider>>& GetExecutionProviders() const;
+
+    // MLValueName idx map
+    void AddMLValueNameIdx(const std::string& name, int idx);
+    Common::Status GetMLValueIdx(const std::string& name, int* idx) const;
+    size_t GetNumMLValues() const;
+    int GetMaxMLValueIdx() const;
 
     // execution plan
     void SetExecutionPlan(std::unique_ptr<SequentialExecutionPlan> p_seq_exec_plan);
     const SequentialExecutionPlan* GetExecutionPlan() const;
 
-   private:
+ private:
     // cache of the constructed kernels to avoid spending construction
     // time per executor
     std::vector<unique_ptr<OpKernel>> session_kernels_;
-    const LotusIR::Graph* p_graph_ = nullptr; // owned by the Model inside an InferenceSession
+    const LotusIR::Graph* p_graph_ = nullptr;  // owned by the Model inside an InferenceSession
 
     struct ExecutionProviderSet {
       std::vector<std::unique_ptr<IExecutionProvider>> exec_providers;
-      std::unordered_map<std::string, size_t> provider_idx_map;  // for fast lookup.
+      std::unordered_map<std::string, size_t> provider_idx_map;  // this merely exists to facilitate fast lookup
     };
+    ExecutionProviderSet exec_provider_set_;
+    std::unordered_map<std::string, int> mlvalue_name_idx_map_;
+    int mlvalue_max_idx_ = 0;
 
-    ExecutionProviderSet exec_provider_set_;
     std::unique_ptr<SequentialExecutionPlan> p_seq_exec_plan_ = nullptr;
-    
+ 
     // TODO add more
-=======
-
-namespace Lotus {
-// SessionState should be modified by the inference session class only.
-// It is supposed to be passed by const-ref only to all the executors.
-class SessionState {
- public:
-  SessionState() = default;
-
-  SessionState(int num_nodes) : session_kernels_(num_nodes) {
-    // TODO Dummy constructor for now to add a basic test.
-  }
-
-  // graph
-  void SetGraph(const LotusIR::Graph* graph);
-  const LotusIR::Graph* GetGraph() const;
-
-  // kernels
-  OpKernel* GetKernel(LotusIR::NODEINDEX node_id) const;
-  void AddKernel(LotusIR::NODEINDEX node_id, std::unique_ptr<OpKernel> p_kernel);
-  const std::vector<unique_ptr<OpKernel>>& GetKernelVector() const;
-
-  // exec providers
-  IExecutionProvider* GetExecutionProvider(const std::string& provider_id) const;
-  void AddExecutionProvider(const std::string& provider_id, std::unique_ptr<IExecutionProvider> exec_provider);
-  const std::vector<std::unique_ptr<IExecutionProvider>>& GetExecutionProviders() const;
-
-  // MLValueName idx map
-  void AddMLValueNameIdx(const std::string& name, int idx);
-  Common::Status GetMLValueIdx(const std::string& name, int* idx) const;
-  size_t GetNumMLValues() const;
-  int GetMaxMLValueIdx() const;
-
- private:
-  // cache of the constructed kernels to avoid spending construction
-  // time per executor
-  std::vector<unique_ptr<OpKernel>> session_kernels_;
-  const LotusIR::Graph* p_graph_ = nullptr;  // owned by the Model inside an InferenceSession
-
-  struct ExecutionProviderSet {
-    std::vector<std::unique_ptr<IExecutionProvider>> exec_providers;
-    std::unordered_map<std::string, size_t> provider_idx_map;  // this merely exists to facilitate fast lookup
->>>>>>> 63aee7ca
   };
-  ExecutionProviderSet exec_provider_set_;
-  std::unordered_map<std::string, int> mlvalue_name_idx_map_;
-  int mlvalue_max_idx_ = 0;
-
-  // TODO add more
-};
 }  // namespace Lotus
 
 #endif  // LOTUS_CORE_FRAMEWORK_SESSION_STATE_H_