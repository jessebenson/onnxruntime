#ifndef CORE_FRAMEWORK_EXECUTION_FRAME_H
#define CORE_FRAMEWORK_EXECUTION_FRAME_H

#include <mutex>
#include <vector>
#include "core/common/status.h"
#include "core/framework/allocatormgr.h"
#include "core/framework/ml_value.h"
#include "core/framework/tensor.h"
#include "core/graph/graph.h"
// #include "core/framework/session_state.h"

namespace Lotus {
<<<<<<< HEAD
  class SessionState;

  class ExecutionFrame {
  public:
    typedef MLValue* NodeArgValue;
    typedef std::vector<NodeArgValue> ArgTable;

    // For arena management design, we could have two options:
    // 1. For each device, arena is global in the entire process,
    //    like all the infer session shared the same cpu arena.
    //    The benefit is it gives us protential to share memory 
    //    between different session/request, but will pay the cost
    //    for locking in concurrency.
    // 2. Each executor will host its own arena, after memory planning
    //    we could allocate more efficient with no locking. But the
    //    peak working set memory usage will equal to arenas used by
    //    all concurrent requests. And we might need Arena to have 
    //    different strategy for different graph to address it.
    // No matter which approach we chose, we definitly need to hold
    // Arena in execution frame, the question is should arena owned
    // by execution frame or not. That's why we make this typedef here.
    // Right now the milestone1 implementation goes with option 1.
    // So I make it naked ptr here. Once we finished option 2 and got
    // better result, we can replace this part with something like unique_ptr.
    typedef IArenaAllocator* ArenaPtr;

    ExecutionFrame(const std::unordered_map<std::string, MLValue>& feeds,
                   const std::vector<std::string>& output_names,
                   const SessionState& session_state);

    ~ExecutionFrame() {
    }

    // ?? Cheng: What about non-tensor values??
    // ?? Cheng: There are cases we may not want to use LOTUS_ENFORCE??
    // ?? Cheng: Graph must be immutable for GetNodesInTopologicalOrder??
    // Create tensor at index mlvalue, and allocate buffer for it.
    // This tensor will own this buffer.
    // This method is not thread safe!
    Status AllocateTensorWithSelfOwnBuffer(const int index,
                                           const MLDataType element_type,
                                           const AllocatorInfo& location,
                                           const TensorShape& shape);

    // Create tensor at index mlvalue, with pre-allocate buffer
    // This tensor does not own the buffer.
    // The executor / planner need to be careful about the 
    // lifetime of the buffer. Tensor itself won't manage it.
    // This method is not thread safe!
    Status AllocateTensorWithPreAllocateBuffer(const int offset,
                                               void* pBuffer,
                                               const MLDataType element_type,
                                               const AllocatorInfo& location,
                                               const TensorShape& shape);

    // Index to the first argument of the given node.
    int get_first_arg_index(LotusIR::NODEINDEX index) {
      LOTUS_ENFORCE(index >= 0 && index < node_offsets_.size());
      return node_offsets_[index];
    }

    template<typename T>
    const T* get_value(int index) const {
      LOTUS_ENFORCE(index >= 0 && index < node_values_.size());
      return &node_values_[index]->Get<T>();
    }

    template<typename T>
    T* get_mutable_value(int index) {
      LOTUS_ENFORCE(index >= 0 && index < node_values_.size());
      return node_values_[index]->GetMutable<T>();
    }

    ArenaPtr GetArena(const AllocatorInfo& info) {
      for (auto arena : arenas_) {
        if (arena->Info() == info)
          return arena;
      }
      return nullptr;
    }

    void ReleaseMLValue(int mlvalue_idx) {
      LOTUS_ENFORCE(mlvalue_idx >= 0 || mlvalue_idx < all_values_.size());
      all_values_[mlvalue_idx].Reset();
    }

  private:
    friend class OpKernelContext;

    // The TestUtils need hack this class to provide input/output 
    // tensors since the class is not fully implemented yet.
    friend class Lotus::Test::TestUtils;
        
    // This method is not thread safe!
    void Release(const int offset);

    void Init(const LotusIR::Graph* graph, 
              const std::unordered_map<string, MLValue>& feeds,
              const std::vector<string>& outputs,
              const SessionState& session_state);

    void SetupNodeArg(LotusIR::NodeArg* arg, 
                      std::unordered_map<string, int>& value_name_to_index) {
      LOTUS_ENFORCE(arg);
      auto& name = arg->Name();
      auto index_it = value_name_to_index.find(name);
      LOTUS_ENFORCE(index_it != value_name_to_index.end());
      auto index = index_it->second;
      node_values_.push_back(&all_values_[index]);
    }
        
    // This method is not thread safe!
    Tensor* get_or_create_tensor(int index, const TensorShape& shape) {
      LOTUS_ENFORCE(index >= 0 && index < node_values_.size());
      auto value = node_values_[index];
      if (value->IsAllocated()) {
        // The tensor has already been allocated.
        // TODO: Check the size of the allocated tensor with given shape,
        // if they match each other, then return, else throw error.
        // TODO: type also needs to be checked and then use static_cast.
        Tensor* tensor = value->GetMutable<Tensor>();
        LOTUS_ENFORCE(tensor->shape() == shape);
        return tensor;
      }
      else {
        // It's not allocated, then allocate it with given shape and return.
        // TODO: at this point, we should already know the location and dtype
        // for the tensor, the graph should be able to tell us. But now graph
        // don't have it. So here hack to default as CPU and float.
        // Use the allocation_plan generated by the SequentialPlanner to inform
        // us about the kind of allocation.

        // TODO 
        
        auto location = AllocatorManager::Instance()->GetArena(CPU).Info();
        auto dtype = DataTypeImpl::GetType<float>();
        Status s = AllocateTensorWithSelfOwnBuffer(index, dtype, location, shape);
        LOTUS_ENFORCE(s.IsOK());
        return value->GetMutable<Tensor>();
      }
=======
class SessionState;

class ExecutionFrame {
 public:
  typedef MLValue* NodeArgValue;
  typedef std::vector<NodeArgValue> ArgTable;

  // For arena management design, we could have two options:
  // 1. For each device, arena is global in the entire process,
  //    like all the infer session shared the same cpu arena.
  //    The benefit is it gives us protential to share memory
  //    between different session/request, but will pay the cost
  //    for locking in concurrency.
  // 2. Each executor will host its own arena, after memory planning
  //    we could allocate more efficient with no locking. But the
  //    peak working set memory usage will equal to arenas used by
  //    all concurrent requests. And we might need Arena to have
  //    different strategy for different graph to address it.
  // No matter which approach we chose, we definitly need to hold
  // Arena in execution frame, the question is should arena owned
  // by execution frame or not. That's why we make this typedef here.
  // Right now the milestone1 implementation goes with option 1.
  // So I make it naked ptr here. Once we finished option 2 and got
  // better result, we can replace this part with something like unique_ptr.
  typedef IArenaAllocator* ArenaPtr;

  ExecutionFrame(const std::unordered_map<std::string, MLValue>& feeds,
                 const std::vector<std::string>& output_names,
                 const SessionState& session_state);

  ~ExecutionFrame() {
  }

  // ?? Cheng: What about non-tensor values??
  // ?? Cheng: There are cases we may not want to use LOTUS_ENFORCE??
  // ?? Cheng: Graph must be immutable for GetNodesInTopologicalOrder??
  // Create tensor at index mlvalue, and allocate buffer for it.
  // This tensor will own this buffer.
  // This method is not thread safe!
  Status AllocateTensorWithSelfOwnBuffer(const int index,
                                         const MLDataType element_type,
                                         const AllocatorInfo& location,
                                         const TensorShape& shape);

  // Create tensor at index mlvalue, with pre-allocate buffer
  // This tensor does not own the buffer.
  // The executor / planner need to be careful about the
  // lifetime of the buffer. Tensor itself won't manage it.
  // This method is not thread safe!
  Status AllocateTensorWithPreAllocateBuffer(const int offset,
                                             void* pBuffer,
                                             const MLDataType element_type,
                                             const AllocatorInfo& location,
                                             const TensorShape& shape);

  // Index to the first argument of the given node.
  int get_first_arg_index(LotusIR::NODEINDEX index) {
    LOTUS_ENFORCE(index >= 0 && index < node_offsets_.size());
    return node_offsets_[index];
  }

  template <typename T>
  const T* get_value(int index) const {
    LOTUS_ENFORCE(index >= 0 && index < node_values_.size());
    return &node_values_[index]->Get<T>();
  }

  template <typename T>
  T* get_mutable_value(int index) {
    LOTUS_ENFORCE(index >= 0 && index < node_values_.size());
    return node_values_[index]->GetMutable<T>();
  }

  ArenaPtr GetArena(const AllocatorInfo& info) {
    for (auto arena : arenas_) {
      if (arena->Info() == info)
        return arena;
>>>>>>> 63aee7ca
    }
    return nullptr;
  }

 private:
  friend class OpKernelContext;

  // The TestUtils need hack this class to provide input/output
  // tensors since the class is not fully implemented yet.
  friend class Lotus::Test::TestUtils;

  // This method is not thread safe!
  void Release(const int offset);

  void Init(const LotusIR::Graph* graph,
            const std::unordered_map<string, MLValue>& feeds,
            const std::vector<string>& outputs);

  void SetupNodeArg(LotusIR::NodeArg* arg);

  // This method is not thread safe!
  Tensor* get_or_create_tensor(int index, const TensorShape& shape) {
    LOTUS_ENFORCE(index >= 0 && index < node_values_.size());
    auto value = node_values_[index];
    if (value->IsAllocated()) {
      // The tensor has already been allocated.
      // TODO: Check the size of the allocated tensor with given shape,
      // if they match each other, then return, else throw error.
      // TODO: type also needs to be checked and then use static_cast.
      Tensor* tensor = value->GetMutable<Tensor>();
      LOTUS_ENFORCE(tensor->shape() == shape);
      return tensor;
    } else {
      // It's not allocated, then allocate it with given shape and return.
      // TODO: at this point, we should already know the location and dtype
      // for the tensor, the graph should be able to tell us. But now graph
      // don't have it. So here hack to default as CPU and float.
      auto location = AllocatorManager::Instance()->GetArena(CPU).Info();
      auto dtype = DataTypeImpl::GetType<float>();
      Status s = AllocateTensorWithSelfOwnBuffer(index, dtype, location, shape);
      LOTUS_ENFORCE(s.IsOK());
      return value->GetMutable<Tensor>();
    }
  }

  void InitArenas() {
    // For milestone 1, we only have CPU arena.
    // If later we want executor to host its own arena
    // Need to update this part.
    auto alloc_mgr = AllocatorManager::Instance();
    LOTUS_ENFORCE(alloc_mgr);
    arenas_.push_back(&alloc_mgr->GetArena(CPU));
  }

  std::mutex mu_;
  Status status_;

  // The values for the inputs and outputs of the nodes.
  ArgTable node_values_;

  // All the intermedia values for the entire graph.
  // Input and Output values are passed in by executors
  vector<MLValue> all_values_;

  // The start index into node_values_ for all the nodes.
  std::vector<int> node_offsets_;

  // i-th kernel is still waiting for pending_counts_[i] inputs.
  vector<int> pending_counts_;

  // The arenas used for current execution
  // Like mentioned in comments above, we could have two approach:
  // Arena owned by global allocator manager, or arena owned by
  // Execution frame. Currently we are implment by global arena approach
  // So here is a list of raw pointer and execution frame don't need
  // release them. If we switch to another approach later, we should
  // define ArenaPtr as unique_ptr here.
  vector<ArenaPtr> arenas_;

  std::unordered_map<string, int> value_name_to_index_;

  const SessionState& session_state_;
};
}  // namespace Lotus

#endif  // CORE_FRAMEWORK_EXECUTION_FRAME_H<|MERGE_RESOLUTION|>--- conflicted
+++ resolved
@@ -11,148 +11,7 @@
 // #include "core/framework/session_state.h"
 
 namespace Lotus {
-<<<<<<< HEAD
-  class SessionState;
 
-  class ExecutionFrame {
-  public:
-    typedef MLValue* NodeArgValue;
-    typedef std::vector<NodeArgValue> ArgTable;
-
-    // For arena management design, we could have two options:
-    // 1. For each device, arena is global in the entire process,
-    //    like all the infer session shared the same cpu arena.
-    //    The benefit is it gives us protential to share memory 
-    //    between different session/request, but will pay the cost
-    //    for locking in concurrency.
-    // 2. Each executor will host its own arena, after memory planning
-    //    we could allocate more efficient with no locking. But the
-    //    peak working set memory usage will equal to arenas used by
-    //    all concurrent requests. And we might need Arena to have 
-    //    different strategy for different graph to address it.
-    // No matter which approach we chose, we definitly need to hold
-    // Arena in execution frame, the question is should arena owned
-    // by execution frame or not. That's why we make this typedef here.
-    // Right now the milestone1 implementation goes with option 1.
-    // So I make it naked ptr here. Once we finished option 2 and got
-    // better result, we can replace this part with something like unique_ptr.
-    typedef IArenaAllocator* ArenaPtr;
-
-    ExecutionFrame(const std::unordered_map<std::string, MLValue>& feeds,
-                   const std::vector<std::string>& output_names,
-                   const SessionState& session_state);
-
-    ~ExecutionFrame() {
-    }
-
-    // ?? Cheng: What about non-tensor values??
-    // ?? Cheng: There are cases we may not want to use LOTUS_ENFORCE??
-    // ?? Cheng: Graph must be immutable for GetNodesInTopologicalOrder??
-    // Create tensor at index mlvalue, and allocate buffer for it.
-    // This tensor will own this buffer.
-    // This method is not thread safe!
-    Status AllocateTensorWithSelfOwnBuffer(const int index,
-                                           const MLDataType element_type,
-                                           const AllocatorInfo& location,
-                                           const TensorShape& shape);
-
-    // Create tensor at index mlvalue, with pre-allocate buffer
-    // This tensor does not own the buffer.
-    // The executor / planner need to be careful about the 
-    // lifetime of the buffer. Tensor itself won't manage it.
-    // This method is not thread safe!
-    Status AllocateTensorWithPreAllocateBuffer(const int offset,
-                                               void* pBuffer,
-                                               const MLDataType element_type,
-                                               const AllocatorInfo& location,
-                                               const TensorShape& shape);
-
-    // Index to the first argument of the given node.
-    int get_first_arg_index(LotusIR::NODEINDEX index) {
-      LOTUS_ENFORCE(index >= 0 && index < node_offsets_.size());
-      return node_offsets_[index];
-    }
-
-    template<typename T>
-    const T* get_value(int index) const {
-      LOTUS_ENFORCE(index >= 0 && index < node_values_.size());
-      return &node_values_[index]->Get<T>();
-    }
-
-    template<typename T>
-    T* get_mutable_value(int index) {
-      LOTUS_ENFORCE(index >= 0 && index < node_values_.size());
-      return node_values_[index]->GetMutable<T>();
-    }
-
-    ArenaPtr GetArena(const AllocatorInfo& info) {
-      for (auto arena : arenas_) {
-        if (arena->Info() == info)
-          return arena;
-      }
-      return nullptr;
-    }
-
-    void ReleaseMLValue(int mlvalue_idx) {
-      LOTUS_ENFORCE(mlvalue_idx >= 0 || mlvalue_idx < all_values_.size());
-      all_values_[mlvalue_idx].Reset();
-    }
-
-  private:
-    friend class OpKernelContext;
-
-    // The TestUtils need hack this class to provide input/output 
-    // tensors since the class is not fully implemented yet.
-    friend class Lotus::Test::TestUtils;
-        
-    // This method is not thread safe!
-    void Release(const int offset);
-
-    void Init(const LotusIR::Graph* graph, 
-              const std::unordered_map<string, MLValue>& feeds,
-              const std::vector<string>& outputs,
-              const SessionState& session_state);
-
-    void SetupNodeArg(LotusIR::NodeArg* arg, 
-                      std::unordered_map<string, int>& value_name_to_index) {
-      LOTUS_ENFORCE(arg);
-      auto& name = arg->Name();
-      auto index_it = value_name_to_index.find(name);
-      LOTUS_ENFORCE(index_it != value_name_to_index.end());
-      auto index = index_it->second;
-      node_values_.push_back(&all_values_[index]);
-    }
-        
-    // This method is not thread safe!
-    Tensor* get_or_create_tensor(int index, const TensorShape& shape) {
-      LOTUS_ENFORCE(index >= 0 && index < node_values_.size());
-      auto value = node_values_[index];
-      if (value->IsAllocated()) {
-        // The tensor has already been allocated.
-        // TODO: Check the size of the allocated tensor with given shape,
-        // if they match each other, then return, else throw error.
-        // TODO: type also needs to be checked and then use static_cast.
-        Tensor* tensor = value->GetMutable<Tensor>();
-        LOTUS_ENFORCE(tensor->shape() == shape);
-        return tensor;
-      }
-      else {
-        // It's not allocated, then allocate it with given shape and return.
-        // TODO: at this point, we should already know the location and dtype
-        // for the tensor, the graph should be able to tell us. But now graph
-        // don't have it. So here hack to default as CPU and float.
-        // Use the allocation_plan generated by the SequentialPlanner to inform
-        // us about the kind of allocation.
-
-        // TODO 
-        
-        auto location = AllocatorManager::Instance()->GetArena(CPU).Info();
-        auto dtype = DataTypeImpl::GetType<float>();
-        Status s = AllocateTensorWithSelfOwnBuffer(index, dtype, location, shape);
-        LOTUS_ENFORCE(s.IsOK());
-        return value->GetMutable<Tensor>();
-      }
-=======
 class SessionState;
 
 class ExecutionFrame {
@@ -230,9 +89,13 @@
     for (auto arena : arenas_) {
       if (arena->Info() == info)
         return arena;
->>>>>>> 63aee7ca
     }
     return nullptr;
+  }
+
+  void ReleaseMLValue(int mlvalue_idx) {
+    LOTUS_ENFORCE(mlvalue_idx >= 0 || mlvalue_idx < all_values_.size());
+    all_values_[mlvalue_idx].Reset();
   }
 
  private:
