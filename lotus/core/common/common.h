<<<<<<< HEAD
/**
* Derived from caffe2, need copy right annoucement here.
*/

#ifndef LOTUS_CORE_COMMON_H_
#define LOTUS_CORE_COMMON_H_

#include <algorithm>
#include <unordered_map>
#include <map>
#include <memory>
#include <memory>
#include <numeric>
#include <set>
#include <sstream>
#include <string>
#include <type_traits>
#include <vector>
#include "core/common/status.h"

namespace Lotus {

template <typename Key, typename Value>
using LotusMap = std::unordered_map<Key, Value>;

// Using statements for common classes that we refer to in lotus very often.
using std::set;
using std::string;
using std::unique_ptr;
using std::vector;

using Common::Status;
using Common::StatusCategory;
using Common::StatusCode;

#define LOTUS_THROW(...)         \
  throw ::Lotus::EnforceNotMet(  \
      __FILE__, __LINE__, "", ::Lotus::MakeString(__VA_ARGS__))

// Just in order to mark things as not implemented. Do not use in final code.
#define LOTUS_NOT_IMPLEMENTED LOTUS_THROW("Not Implemented.")

#define LOTUS_ENFORCE(condition, ...)                                         \
  do {                                                                        \
    if (!(condition)) {                                                       \
      throw ::Lotus::EnforceNotMet(                                           \
          __FILE__, __LINE__, #condition, ::Lotus::MakeString(__VA_ARGS__));  \
    }                                                                         \
  } while (false)

#define CAFFE_ENFORCE_WITH_CALLER(condition, ...)                             \
  do {                                                                        \
    if (!(condition)) {                                                       \
      throw ::Lotus::EnforceNotMet(                                           \
          __FILE__, __LINE__, #condition, ::Lotus::MakeString(__VA_ARGS__), this); \
    }                                                                         \
  } while (false)


// Disable the copy and assignment operator for a class. Note that this will
// disable the usage of the class in std containers.
#ifndef DISABLE_COPY_AND_ASSIGN
#define DISABLE_COPY_AND_ASSIGN(classname)                              \
private:                                                                       \
  classname(const classname&) = delete;                                        \
  classname& operator=(const classname&) = delete
#endif

#if defined(__GNUC__)
#if __GNUC_PREREQ(4, 9)
#define LOTUS_EXPORT [[gnu::visibility("default")]]
#else
#define LOTUS_EXPORT __attribute__((__visibility__("default")))
#endif
#else
#define LOTUS_EXPORT
#endif

// make_unique is a C++14 feature. If we don't have 14, we will emulate
// its behavior. This is copied from folly/Memory.h
#if __cplusplus >= 201402L ||                                              \
    (defined __cpp_lib_make_unique && __cpp_lib_make_unique >= 201304L) || \
    (defined(_MSC_VER) && _MSC_VER >= 1900)
/* using override */
using std::make_unique;
#else

template<typename T, typename... Args>
typename std::enable_if<!std::is_array<T>::value, std::unique_ptr<T>>::type
make_unique(Args&&... args) {
  return std::unique_ptr<T>(new T(std::forward<Args>(args)...));
=======
/**
* Derived from caffe2, need copy right annoucement here.
*/

/**
* Copyright (c) 2016-present, Facebook, Inc.
*
* Licensed under the Apache License, Version 2.0 (the "License");
* you may not use this file except in compliance with the License.
* You may obtain a copy of the License at
*
*     http://www.apache.org/licenses/LICENSE-2.0
*
* Unless required by applicable law or agreed to in writing, software
* distributed under the License is distributed on an "AS IS" BASIS,
* WITHOUT WARRANTIES OR CONDITIONS OF ANY KIND, either express or implied.
* See the License for the specific language governing permissions and
* limitations under the License.
*/

#ifndef LOTUS_CORE_COMMON_H_
#define LOTUS_CORE_COMMON_H_

#include <algorithm>
#include <unordered_map>
#include <map>
#include <memory>
#include <memory>
#include <numeric>
#include <set>
#include <sstream>
#include <string>
#include <type_traits>
#include <vector>
#include "core/common/status.h"

namespace Lotus {

template <typename Key, typename Value>
using LotusMap = std::unordered_map<Key, Value>;

// Using statements for common classes that we refer to in lotus very often.
using std::set;
using std::string;
using std::unique_ptr;
using std::vector;

using Common::Status;
using Common::StatusCategory;
using Common::StatusCode;

#define UNUSED_PARAMETER(x) (x)

#define LOTUS_THROW(...)         \
  throw ::Lotus::EnforceNotMet(  \
      __FILE__, __LINE__, "", ::Lotus::MakeString(__VA_ARGS__))

// Just in order to mark things as not implemented. Do not use in final code.
#define LOTUS_NOT_IMPLEMENTED LOTUS_THROW("Not Implemented.")

#define LOTUS_ENFORCE(condition, ...)                                         \
  do {                                                                        \
    if (!(condition)) {                                                       \
      throw ::Lotus::EnforceNotMet(                                           \
          __FILE__, __LINE__, #condition, ::Lotus::MakeString(__VA_ARGS__));  \
    }                                                                         \
  } while (false)

#define CAFFE_ENFORCE_WITH_CALLER(condition, ...)                             \
  do {                                                                        \
    if (!(condition)) {                                                       \
      throw ::Lotus::EnforceNotMet(                                           \
          __FILE__, __LINE__, #condition, ::Lotus::MakeString(__VA_ARGS__), this); \
    }                                                                         \
  } while (false)


// Disable the copy and assignment operator for a class. Note that this will
// disable the usage of the class in std containers.
#ifndef DISABLE_COPY_AND_ASSIGN
#define DISABLE_COPY_AND_ASSIGN(classname)                              \
private:                                                                       \
  classname(const classname&) = delete;                                        \
  classname& operator=(const classname&) = delete
#endif

#if defined(__GNUC__)
#if __GNUC_PREREQ(4, 9)
#define LOTUS_EXPORT [[gnu::visibility("default")]]
#else
#define LOTUS_EXPORT __attribute__((__visibility__("default")))
#endif
#else
#define LOTUS_EXPORT
#endif

// make_unique is a C++14 feature. If we don't have 14, we will emulate
// its behavior. This is copied from folly/Memory.h
#if __cplusplus >= 201402L ||                                              \
    (defined __cpp_lib_make_unique && __cpp_lib_make_unique >= 201304L) || \
    (defined(_MSC_VER) && _MSC_VER >= 1900)
/* using override */
using std::make_unique;
#else

template<typename T, typename... Args>
typename std::enable_if<!std::is_array<T>::value, std::unique_ptr<T>>::type
make_unique(Args&&... args) {
  return std::unique_ptr<T>(new T(std::forward<Args>(args)...));
}

// Allows 'make_unique<T[]>(10)'. (N3690 s20.9.1.4 p3-4)
template<typename T>
typename std::enable_if<std::is_array<T>::value, std::unique_ptr<T>>::type
make_unique(const size_t n) {
  return std::unique_ptr<T>(new typename std::remove_extent<T>::type[n]());
}

// Disallows 'make_unique<T[10]>()'. (N3690 s20.9.1.4 p5)
template<typename T, typename... Args>
typename std::enable_if<
  std::extent<T>::value != 0, std::unique_ptr<T>>::type
make_unique(Args&&...) = delete;

#endif

inline std::string StripBasename(const std::string &full_path) {
    const char kSeparator = '/';
    size_t pos = full_path.rfind(kSeparator);
    if (pos != std::string::npos) {
        return full_path.substr(pos + 1, std::string::npos);
    }
    else {
        return full_path;
    }
}

inline void MakeStringInternal(std::stringstream& /*ss*/) {}

template <typename T>
inline void MakeStringInternal(std::stringstream& ss, const T& t) {
    ss << t;
}

template <typename T, typename... Args>
inline void
MakeStringInternal(std::stringstream& ss, const T& t, const Args&... args) {
    MakeStringInternal(ss, t);
    MakeStringInternal(ss, args...);
>>>>>>> e8d6b54e
}

// Allows 'make_unique<T[]>(10)'. (N3690 s20.9.1.4 p3-4)
template<typename T>
typename std::enable_if<std::is_array<T>::value, std::unique_ptr<T>>::type
make_unique(const size_t n) {
  return std::unique_ptr<T>(new typename std::remove_extent<T>::type[n]());
}

// Disallows 'make_unique<T[10]>()'. (N3690 s20.9.1.4 p5)
template<typename T, typename... Args>
typename std::enable_if<
  std::extent<T>::value != 0, std::unique_ptr<T>>::type
make_unique(Args&&...) = delete;

#endif

inline std::string StripBasename(const std::string &full_path) {
    const char kSeparator = '/';
    size_t pos = full_path.rfind(kSeparator);
    if (pos != std::string::npos) {
        return full_path.substr(pos + 1, std::string::npos);
    }
    else {
        return full_path;
    }
}

inline void MakeStringInternal(std::stringstream& /*ss*/) {}

template <typename T>
inline void MakeStringInternal(std::stringstream& ss, const T& t) {
    ss << t;
}

template <typename T, typename... Args>
inline void
MakeStringInternal(std::stringstream& ss, const T& t, const Args&... args) {
    MakeStringInternal(ss, t);
    MakeStringInternal(ss, args...);
}

template <typename... Args>
string MakeString(const Args&... args) {
    std::stringstream ss;
    MakeStringInternal(ss, args...);
    return string(ss.str());
}

// Specializations for already-a-string types.
template <>
inline string MakeString(const string& str) {
    return str;
}
inline string MakeString(const char* c_str) {
    return string(c_str);
}

// Suppresses 'unused variable' warnings.
template<typename T> void ignore_unused_variable(const T&) {}
#define LOTUS_UNUSED_VARIABLE(var) Lotus::ignore_unused_variable(var);

}  // namespace Lotus
#endif<|MERGE_RESOLUTION|>--- conflicted
+++ resolved
@@ -1,96 +1,3 @@
-<<<<<<< HEAD
-/**
-* Derived from caffe2, need copy right annoucement here.
-*/
-
-#ifndef LOTUS_CORE_COMMON_H_
-#define LOTUS_CORE_COMMON_H_
-
-#include <algorithm>
-#include <unordered_map>
-#include <map>
-#include <memory>
-#include <memory>
-#include <numeric>
-#include <set>
-#include <sstream>
-#include <string>
-#include <type_traits>
-#include <vector>
-#include "core/common/status.h"
-
-namespace Lotus {
-
-template <typename Key, typename Value>
-using LotusMap = std::unordered_map<Key, Value>;
-
-// Using statements for common classes that we refer to in lotus very often.
-using std::set;
-using std::string;
-using std::unique_ptr;
-using std::vector;
-
-using Common::Status;
-using Common::StatusCategory;
-using Common::StatusCode;
-
-#define LOTUS_THROW(...)         \
-  throw ::Lotus::EnforceNotMet(  \
-      __FILE__, __LINE__, "", ::Lotus::MakeString(__VA_ARGS__))
-
-// Just in order to mark things as not implemented. Do not use in final code.
-#define LOTUS_NOT_IMPLEMENTED LOTUS_THROW("Not Implemented.")
-
-#define LOTUS_ENFORCE(condition, ...)                                         \
-  do {                                                                        \
-    if (!(condition)) {                                                       \
-      throw ::Lotus::EnforceNotMet(                                           \
-          __FILE__, __LINE__, #condition, ::Lotus::MakeString(__VA_ARGS__));  \
-    }                                                                         \
-  } while (false)
-
-#define CAFFE_ENFORCE_WITH_CALLER(condition, ...)                             \
-  do {                                                                        \
-    if (!(condition)) {                                                       \
-      throw ::Lotus::EnforceNotMet(                                           \
-          __FILE__, __LINE__, #condition, ::Lotus::MakeString(__VA_ARGS__), this); \
-    }                                                                         \
-  } while (false)
-
-
-// Disable the copy and assignment operator for a class. Note that this will
-// disable the usage of the class in std containers.
-#ifndef DISABLE_COPY_AND_ASSIGN
-#define DISABLE_COPY_AND_ASSIGN(classname)                              \
-private:                                                                       \
-  classname(const classname&) = delete;                                        \
-  classname& operator=(const classname&) = delete
-#endif
-
-#if defined(__GNUC__)
-#if __GNUC_PREREQ(4, 9)
-#define LOTUS_EXPORT [[gnu::visibility("default")]]
-#else
-#define LOTUS_EXPORT __attribute__((__visibility__("default")))
-#endif
-#else
-#define LOTUS_EXPORT
-#endif
-
-// make_unique is a C++14 feature. If we don't have 14, we will emulate
-// its behavior. This is copied from folly/Memory.h
-#if __cplusplus >= 201402L ||                                              \
-    (defined __cpp_lib_make_unique && __cpp_lib_make_unique >= 201304L) || \
-    (defined(_MSC_VER) && _MSC_VER >= 1900)
-/* using override */
-using std::make_unique;
-#else
-
-template<typename T, typename... Args>
-typename std::enable_if<!std::is_array<T>::value, std::unique_ptr<T>>::type
-make_unique(Args&&... args) {
-  return std::unique_ptr<T>(new T(std::forward<Args>(args)...));
-=======
 /**
 * Derived from caffe2, need copy right annoucement here.
 */
@@ -240,47 +147,6 @@
 MakeStringInternal(std::stringstream& ss, const T& t, const Args&... args) {
     MakeStringInternal(ss, t);
     MakeStringInternal(ss, args...);
->>>>>>> e8d6b54e
-}
-
-// Allows 'make_unique<T[]>(10)'. (N3690 s20.9.1.4 p3-4)
-template<typename T>
-typename std::enable_if<std::is_array<T>::value, std::unique_ptr<T>>::type
-make_unique(const size_t n) {
-  return std::unique_ptr<T>(new typename std::remove_extent<T>::type[n]());
-}
-
-// Disallows 'make_unique<T[10]>()'. (N3690 s20.9.1.4 p5)
-template<typename T, typename... Args>
-typename std::enable_if<
-  std::extent<T>::value != 0, std::unique_ptr<T>>::type
-make_unique(Args&&...) = delete;
-
-#endif
-
-inline std::string StripBasename(const std::string &full_path) {
-    const char kSeparator = '/';
-    size_t pos = full_path.rfind(kSeparator);
-    if (pos != std::string::npos) {
-        return full_path.substr(pos + 1, std::string::npos);
-    }
-    else {
-        return full_path;
-    }
-}
-
-inline void MakeStringInternal(std::stringstream& /*ss*/) {}
-
-template <typename T>
-inline void MakeStringInternal(std::stringstream& ss, const T& t) {
-    ss << t;
-}
-
-template <typename T, typename... Args>
-inline void
-MakeStringInternal(std::stringstream& ss, const T& t, const Args&... args) {
-    MakeStringInternal(ss, t);
-    MakeStringInternal(ss, args...);
 }
 
 template <typename... Args>
@@ -299,9 +165,5 @@
     return string(c_str);
 }
 
-// Suppresses 'unused variable' warnings.
-template<typename T> void ignore_unused_variable(const T&) {}
-#define LOTUS_UNUSED_VARIABLE(var) Lotus::ignore_unused_variable(var);
-
 }  // namespace Lotus
 #endif